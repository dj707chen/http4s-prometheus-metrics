--- conflicted
+++ resolved
@@ -3,13 +3,8 @@
   tlGitHubDev("rossabaker", "Ross A. Baker")
 )
 
-<<<<<<< HEAD
 val Scala213 = "2.13.12"
-ThisBuild / crossScalaVersions := Seq("2.12.18", Scala213, "3.3.0")
-=======
-val Scala213 = "2.13.11"
 ThisBuild / crossScalaVersions := Seq("2.12.18", Scala213, "3.3.1")
->>>>>>> 319b1d14
 ThisBuild / scalaVersion := Scala213
 
 lazy val root = project.in(file(".")).aggregate(prometheusMetrics).enablePlugins(NoPublishPlugin)
